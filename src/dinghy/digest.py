"""
Summarize issue activity in GitHub repos and projects.
"""

import asyncio
import datetime
import json
import logging
import operator
import os
import re
import urllib.parse

import yaml
from glom import glom

from . import __version__
from .graphql_helpers import build_query, GraphqlHelper
from .helpers import DinghyError, json_save, parse_timedelta
from .jinja_helpers import render_jinja_to_file


logger = logging.getLogger()


class Digester:
    """
    Use GitHub GraphQL to get data about recent changes.
    """

    def __init__(self, since, options):
        self.since = since.strftime("%Y-%m-%dT%H:%M:%S")
        self.ignore_users = options.get("ignore_users", [])
        self.github = "github.com"
        self._gql = None

    @property
    def gql(self):
        if self._gql is None:
            token = os.environ.get("GITHUB_TOKEN", "")
            self._gql = GraphqlHelper(f"https://api.{self.github}/graphql",
                                      token)
        return self._gql

    async def get_org_project_entries(self, org, number, home_repo=""):
        """
        Get entries from a organization project.

        Args:
            org (str): the organization owner of the repo.
            number (int|str): the project number.
            home_repo (str): the owner/name of a repo that most entries are in.
        """
        project, project_data = await self.gql.nodes(
            query=build_query("org_project_entries.graphql"),
            variables=dict(org=org, projectNumber=int(number)),
        )
        entries = [content for data in project_data if (content := data["content"])]
        entries = await self._process_entries(entries)
        for entry in entries:
            entry["other_repo"] = entry["repository"]["nameWithOwner"] != home_repo
            if "comments_to_show" not in entry:
                entry["comments_to_show"] = entry["comments"]["nodes"]
        project = glom(project, "data.organization.project")
        container = {
            "url": project["url"],
            "container_kind": "project",
            "title": project["title"],
            "kind": "items",
            "entries": entries,
        }
        return container

    async def get_org_pull_requests(self, org):
        """
        Get pull requests across an organization.  Uses GitHub search.
        """
        search_terms = {
            "org": org,
            "is": "pr",
            "updated": f">{self.since}",
        }
        search_query = " ".join(f"{k}:{v}" for k, v in search_terms.items())
        _, pulls = await self.gql.nodes(
            query=build_query("search_entries.graphql"),
            variables=dict(query=search_query),
        )
        pulls = await self._process_entries(pulls)
        url_q = urllib.parse.quote_plus(search_query)
        container = {
            "url": f"https://github.com/search?q={url_q}&type=issues",
            "container_kind": "search",
            "title": search_query,
            "kind": "pull requests",
            "entries": pulls,
        }
        return container

    async def get_repo_entries(self, owner, name):
        """
        Get issues and pull requests from a repo.
        """
        issue_container, pr_container = await asyncio.gather(
            self.get_repo_issues(owner, name),
            self.get_repo_pull_requests(owner, name),
        )
        entries = issue_container["entries"] + pr_container["entries"]
        entries = self._trim_unwanted(entries)
        container = {
            **issue_container,
            "kind": "issues and pull requests",
            "entries": entries,
        }
        return container

    async def get_repo_issues(self, owner, name):
        """
        Get issues from a repo updated since a date, with comments since that date.

        Args:
            owner (str): the owner of the repo.
            name (str): the name of the repo.
        """
        repo, issues = await self.gql.nodes(
            query=build_query("repo_issues.graphql"),
            variables=dict(owner=owner, name=name, since=self.since),
        )
        issues = await self._process_entries(issues)
        repo = glom(repo, "data.repository")
        container = {
            "url": repo["url"],
            "container_kind": "repo",
            "title": repo["nameWithOwner"],
            "kind": "issues",
            "entries": issues,
        }
        return container

    async def get_repo_project_entries(self, owner, name, number):
        """
        Get entries from a repo project.

        Args:
            owner (str): the owner of the repo.
            name (str): the name of the repo.
            number (int|str): the project number.
        """
        project, project_data = await self.gql.nodes(
            query=build_query("repo_project_entries.graphql"),
            variables=dict(owner=owner, name=name, projectNumber=int(number)),
        )
        home_repo = f"{owner}/{name}"
        entries = [content for data in project_data if (content := data["content"])]
        entries = await self._process_entries(entries)
        for entry in entries:
            entry["other_repo"] = entry["repository"]["nameWithOwner"] != home_repo
            if "comments_to_show" not in entry:
                entry["comments_to_show"] = entry["comments"]["nodes"]
        project = glom(project, "data.repository.project")
        container = {
            "url": project["url"],
            "container_kind": "project",
            "title": project["title"],
            "kind": "items",
            "entries": entries,
        }
        return container

    async def get_repo_pull_requests(self, owner, name):
        """
        Get pull requests from a repo updated since a date, with comments since that date.

        Args:
            owner (str): the owner of the repo.
            name (str): the name of the repo.
        """
        repo, pulls = await self.gql.nodes(
            query=build_query("repo_pull_requests.graphql"),
            variables=dict(owner=owner, name=name),
            donefn=(lambda nodes: nodes[-1]["updatedAt"] < self.since),
        )
        pulls = await self._process_entries(pulls)

        repo = glom(repo, "data.repository")
        container = {
            "url": repo["url"],
            "container_kind": "repo",
            "title": repo["nameWithOwner"],
            "kind": "pull_requests",
            "entries": pulls,
        }
        return container

<<<<<<< HEAD
    async def get_repo_entries(self, owner, name):
        """
        Get issues and pull requests from a repo.
        """
        issue_container, pr_container = await asyncio.gather(
            self.get_repo_issues(owner, name),
            self.get_repo_pull_requests(owner, name),
        )
        entries = issue_container["entries"] + pr_container["entries"]
        entries = self._trim_unwanted(entries)
        container = {
            **issue_container,
            "kind": "issues and pull requests",
            "entries": entries,
        }
        return container

    async def get_org_pull_requests(self, org):
        """
        Get pull requests across an organization.  Uses GitHub search.
        """
        search_terms = {
            "org": org,
            "is": "pr",
            "updated": f">{self.since}",
        }
        search_query = " ".join(f"{k}:{v}" for k, v in search_terms.items())
        _, pulls = await self.gql.nodes(
            query=build_query("search_entries.graphql"),
            variables=dict(query=search_query),
        )
        pulls = await self._process_entries(pulls)
        url_q = urllib.parse.quote_plus(search_query)
        container = {
            "url": f"https://{self.github}/search?q={url_q}&type=issues",
            "container_kind": "search",
            "title": search_query,
            "kind": "pull requests",
            "entries": pulls,
        }
        return container

=======
>>>>>>> e181d0a7
    def method_from_url(self, url):
        """
        Dispatch to a get_* method from a GitHub URL.

        Args:
            url (str): A GitHub URL

        Returns:
            A method, and a dict of **kwargs.
        """
<<<<<<< HEAD
        url_with_host = re.match(r"^https://([^/]+)/.+$", url)
        if url_with_host:
            self.github = url_with_host.groups()[0]
            for rx, fn in [
                (
                    rf"https://{self.github}/(?P<owner>[^/]+)/(?P<name>[^/]+)/issues/?",
                    self.get_repo_issues,
                ),
                (
                    rf"https://{self.github}/(?P<owner>[^/]+)/(?P<name>[^/]+)/pulls/?",
                    self.get_repo_pull_requests,
                ),
                (
                    rf"https://{self.github}/(?P<owner>[^/]+)/(?P<name>[^/]+)/?",
                    self.get_repo_entries,
                ),
                (
                    rf"https://{self.github}/orgs/(?P<org>[^/]+)/projects/(?P<number>\d+)/?",
                    self.get_project_entries,
                ),
            ]:
                if match_url := re.fullmatch(rx, url):
                    return fn, match_url.groupdict()
=======
        for rx, fn in [
            (
                r"https://github.com/orgs/(?P<org>[^/]+)/projects/(?P<number>\d+)/?",
                self.get_org_project_entries,
            ),
            (
                r"https://github.com/(?P<owner>[^/]+)/(?P<name>[^/]+)/issues/?",
                self.get_repo_issues,
            ),
            (
                r"https://github.com/(?P<owner>[^/]+)/(?P<name>[^/]+)/pulls/?",
                self.get_repo_pull_requests,
            ),
            (
                r"https://github.com/(?P<owner>[^/]+)/(?P<name>[^/]+)/?",
                self.get_repo_entries,
            ),
            (
                r"https://github.com/(?P<owner>[^/]+)/(?P<name>[^/]+)/projects/(?P<number>\d+)/?",
                self.get_repo_project_entries,
            ),
        ]:
            if match_url := re.fullmatch(rx, url):
                return fn, match_url.groupdict()
>>>>>>> e181d0a7

        raise DinghyError(f"Can't understand URL {url!r}")

    def _trim_unwanted(self, nodes):
        """
        Trim a list to keep only activity since `self.since`, and only by real
        users.

        The returned list is also sorted by updatedAt date.
        """
        nodes = (n for n in nodes if n["updatedAt"] > self.since)
        nodes = (n for n in nodes if n["author"]["__typename"] == "User")
        nodes = (n for n in nodes if n["author"]["login"] not in self.ignore_users)
        nodes = sorted(nodes, key=operator.itemgetter("updatedAt"))
        return nodes

    async def _process_entries(self, entries):
        """
        Process entries after they've been retrieved.

        Keep only things updated since our date, and sort them.
        """
        # GitHub has a @ghost account for deleted users.  That shows up in our
        # data as a None author. Fix those.
        for entry in entries:
            if entry["author"] is None:
                entry["author"] = {
                    "__typename": "User",
                    "login": "ghost",
                }

        entries = self._trim_unwanted(entries)
        entries = await asyncio.gather(*map(self._process_entry, entries))
        return entries

    async def _process_entry(self, entry):
        """
        Apply entry-specific processing to an entry.
        """
        if entry["__typename"] == "Issue":
            await self._process_issue(entry)
        elif entry["__typename"] == "PullRequest":
            await self._process_pull_request(entry)
        self._add_reasons(entry)
        return entry

    async def _process_issue(self, issue):
        """
        Add more comments to an issue.

        We can't paginate the comments on issues while paginating issues, so
        this method gets the rest of the comments.

        Args:
            issue (dict): the issue to populate.
        """
        if issue["comments"]["totalCount"] > len(issue["comments"]["nodes"]):
            comments = await self.gql.nodes(
                query=build_query("issue_comments.graphql"),
                variables=dict(
                    owner=issue["repository"]["owner"]["login"],
                    name=issue["repository"]["name"],
                    number=issue["number"],
                ),
            )
        else:
            comments = issue["comments"]["nodes"]
        issue["comments_to_show"] = self._trim_unwanted(comments)

    async def _process_pull_request(self, pull):
        """
        Do extra work to make a pull request right for reporting.
        """
        # Pull requests have complex trees of data, with comments in
        # multiple places, and duplications.  Reviews can also be finished
        # with no comment, but we want them to appear in the digest.
        comments = {}
        reviews = {}
        seen = set()
        for rev in pull["reviews"]["nodes"]:
            rev["show"] = True
            rev["review_state"] = rev["state"]
            reviews[rev["id"]] = rev

        for thread in pull["reviewThreads"]["nodes"]:
            com0 = thread["comments"]["nodes"][0]
            com0["comments_to_show"] = thread["comments"]["nodes"][1:]
            rev_id = com0["pullRequestReview"]["id"]
            review_comments = reviews[rev_id].setdefault("comments_to_show", [])
            review_comments.append(com0)
            seen.add(com0["id"])
            for com in com0["comments_to_show"]:
                seen.add(com["id"])
                rev_id = com["pullRequestReview"]["id"]
                seen.add(rev_id)
                reviews[rev_id]["show"] = False

        for rev in reviews.values():
            if not rev["show"]:
                continue
            had_comment = False
            for com in rev["comments"]["nodes"]:
                com_id = com["id"]
                if com_id in seen or com_id in comments:
                    continue
                comments[com_id] = com
                com["review_state"] = rev["state"]
                had_comment = True
            if rev["bodyText"] or not had_comment:
                # A completed review with no comment, make it into a comment.
                com = comments.setdefault(rev["id"], dict(rev))
                com["review_state"] = rev["state"]

            if not rev["bodyText"] and len(rev["comments"]["nodes"]) == 1:
                # A review with just one comment and no body: the comment should
                # go where they review would have been.
                if "comments_to_show" in rev:
                    com = rev["comments_to_show"][0]
                    com["review_state"] = rev["review_state"]
                    comments[com["id"]] = com
                    rev["show"] = False
                    del comments[rev["id"]]

            if rev["show"]:
                comments[rev["id"]] = rev

        for com in pull["comments"]["nodes"]:
            comments[com["id"]] = com

        pull["comments_to_show"] = self._trim_unwanted(comments.values())

    def _add_reasons(self, entry):
        """
        Populate an entry with the reasons it's been included.

        Args:
            entry (dict): the issue or pull request data.

        """
        # write "reasonCreated" based on "createdAt", etc.
        for slug in ["Created", "Closed", "Merged"]:
            at = slug.lower() + "At"
            entry[f"reason{slug}"] = bool(entry.get(at) and entry[at] > self.since)


def coro_from_item(digester, item):
    """
    Parse a single config item, and make a digester coro for it.
    """
    url = None
    if isinstance(item, str):
        url = item
        more_kwargs = {}
    elif "url" in item:
        url = item["url"]
        more_kwargs = dict(item)
        more_kwargs.pop("url")
    if url:
        fn, kwargs = digester.method_from_url(url)
        try:
            coro = fn(**kwargs, **more_kwargs)
        except TypeError as type_err:
            raise DinghyError(f"Problem with config item: {item}: {type_err}") from None
    else:
        if "pull_requests" in item:
            where = item["pull_requests"]
            if where.startswith("org:"):
                org = where.partition(":")[2]
                coro = digester.get_org_pull_requests(org)
            else:
                raise DinghyError(f"Don't understand pull_requests scope: {where!r}")
        else:
            raise DinghyError(f"Don't understand item: {item!r}")
    return coro


async def make_digest(items, since="1 week", digest="digest.html", **options):
    """
    Make a single digest.

    Args:
        since (str): a duration spec ("2 day", "3d6h", etc).
        items (list[str|dict]): a list of YAML objects or GitHub URLs to collect entries from.
        digest (str): the HTML file name to write.

    """
    since_date = datetime.datetime.now() - parse_timedelta(since)
    digester = Digester(since=since_date, options=options)

    coros = []
    for item in items:
        try:
            coros.append(coro_from_item(digester, item))
        except:
            for coro in coros:
                coro.close()
            raise
    results = await asyncio.gather(*coros)

    # $set_env.py: DIGEST_SAVE_RESULT - save digest data in a JSON file.
    if int(os.environ.get("DIGEST_SAVE_RESULT", 0)):
        json_name = digest.replace(".html", ".json")
        await json_save(results, json_name)
        logger.info(f"Wrote results data: {json_name}")

    await render_jinja_to_file(
        "digest.html.j2",
        digest,
        results=results,
        since=since_date,
        now=datetime.datetime.now(),
        __version__=__version__,
    )
    logger.info(f"Wrote digest: {digest}")


async def make_digests_from_config(conf_file):
    """
    Make all the digests specified by a configuration file.

    Args:
        conf_file (str): a file path to read as a config file.

    """
    try:
        with open(conf_file, encoding="utf-8") as cf:
            config = yaml.safe_load(cf)
    except Exception as err:
        raise DinghyError(f"Couldn't read config file {conf_file!r}: {err}") from err

    defaults = config.get("defaults", {})
    coros = []
    for spec in config.get("digests", []):
        args = {**defaults, **spec}
        coros.append(make_digest(**args))
    await asyncio.gather(*coros)


def just_render(result_file):
    """Helper function to re-render stored results.

    For iterating on rendering changes without using up GitHub rate limits.

    $ python -c "import sys,dinghy.digest as dd; dd.just_render(sys.argv[1])" /tmp/lots.json

    """
    with open(result_file, encoding="utf-8") as j:
        results = json.load(j)

    asyncio.run(
        render_jinja_to_file(
            "digest.html.j2",
            result_file.replace(".json", ".html"),
            results=results,
            since=datetime.datetime.now(),
            now=datetime.datetime.now(),
            __version__=__version__,
        )
    )<|MERGE_RESOLUTION|>--- conflicted
+++ resolved
@@ -191,51 +191,6 @@
         }
         return container
 
-<<<<<<< HEAD
-    async def get_repo_entries(self, owner, name):
-        """
-        Get issues and pull requests from a repo.
-        """
-        issue_container, pr_container = await asyncio.gather(
-            self.get_repo_issues(owner, name),
-            self.get_repo_pull_requests(owner, name),
-        )
-        entries = issue_container["entries"] + pr_container["entries"]
-        entries = self._trim_unwanted(entries)
-        container = {
-            **issue_container,
-            "kind": "issues and pull requests",
-            "entries": entries,
-        }
-        return container
-
-    async def get_org_pull_requests(self, org):
-        """
-        Get pull requests across an organization.  Uses GitHub search.
-        """
-        search_terms = {
-            "org": org,
-            "is": "pr",
-            "updated": f">{self.since}",
-        }
-        search_query = " ".join(f"{k}:{v}" for k, v in search_terms.items())
-        _, pulls = await self.gql.nodes(
-            query=build_query("search_entries.graphql"),
-            variables=dict(query=search_query),
-        )
-        pulls = await self._process_entries(pulls)
-        url_q = urllib.parse.quote_plus(search_query)
-        container = {
-            "url": f"https://{self.github}/search?q={url_q}&type=issues",
-            "container_kind": "search",
-            "title": search_query,
-            "kind": "pull requests",
-            "entries": pulls,
-        }
-        return container
-
-=======
->>>>>>> e181d0a7
     def method_from_url(self, url):
         """
         Dispatch to a get_* method from a GitHub URL.
@@ -246,12 +201,15 @@
         Returns:
             A method, and a dict of **kwargs.
         """
-<<<<<<< HEAD
         url_with_host = re.match(r"^https://([^/]+)/.+$", url)
         if url_with_host:
             self.github = url_with_host.groups()[0]
             for rx, fn in [
                 (
+                    rf"https://{self.github}/orgs/(?P<org>[^/]+)/projects/(?P<number>\d+)/?",
+                    self.get_org_project_entries,
+                ),
+                (
                     rf"https://{self.github}/(?P<owner>[^/]+)/(?P<name>[^/]+)/issues/?",
                     self.get_repo_issues,
                 ),
@@ -264,38 +222,12 @@
                     self.get_repo_entries,
                 ),
                 (
-                    rf"https://{self.github}/orgs/(?P<org>[^/]+)/projects/(?P<number>\d+)/?",
-                    self.get_project_entries,
+                    rf"https://{self.github}/(?P<owner>[^/]+)/(?P<name>[^/]+)/projects/(?P<number>\d+)/?",
+                    self.get_repo_project_entries,
                 ),
             ]:
                 if match_url := re.fullmatch(rx, url):
                     return fn, match_url.groupdict()
-=======
-        for rx, fn in [
-            (
-                r"https://github.com/orgs/(?P<org>[^/]+)/projects/(?P<number>\d+)/?",
-                self.get_org_project_entries,
-            ),
-            (
-                r"https://github.com/(?P<owner>[^/]+)/(?P<name>[^/]+)/issues/?",
-                self.get_repo_issues,
-            ),
-            (
-                r"https://github.com/(?P<owner>[^/]+)/(?P<name>[^/]+)/pulls/?",
-                self.get_repo_pull_requests,
-            ),
-            (
-                r"https://github.com/(?P<owner>[^/]+)/(?P<name>[^/]+)/?",
-                self.get_repo_entries,
-            ),
-            (
-                r"https://github.com/(?P<owner>[^/]+)/(?P<name>[^/]+)/projects/(?P<number>\d+)/?",
-                self.get_repo_project_entries,
-            ),
-        ]:
-            if match_url := re.fullmatch(rx, url):
-                return fn, match_url.groupdict()
->>>>>>> e181d0a7
 
         raise DinghyError(f"Can't understand URL {url!r}")
 
